--- conflicted
+++ resolved
@@ -22,8 +22,5 @@
 from .crawl_az import *
 from .disable_dome_following import *
 from .enable_dome_following import *
-<<<<<<< HEAD
 from .park_dome import *
-=======
-from .slew_dome import *
->>>>>>> b48005fe
+from .slew_dome import *